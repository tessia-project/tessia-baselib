[tox]
envlist = doc,lint,test
skipsdist = True

[testenv]
basepython = python3.5
deps =
<<<<<<< HEAD
    {devenv,test}: -rrequirements.txt
    doc: -rdoc-requirements.txt
    {devenv,lint}: pylint
=======
    {devenv,test}: -r{toxinidir}/requirements.txt
    doc: -r{toxinidir}/doc-requirements.txt
    lint: pylint
>>>>>>> c4b39e6b

commands =
    doc: python tools/mkdocs.py {posargs}
    lint: python tools/run_pylint.py {posargs}
    test: python tools/run_tests.py {posargs}

usedevelop = True
[testenv:devenv]
commands =
    python setup.py install_data<|MERGE_RESOLUTION|>--- conflicted
+++ resolved
@@ -5,15 +5,9 @@
 [testenv]
 basepython = python3.5
 deps =
-<<<<<<< HEAD
-    {devenv,test}: -rrequirements.txt
-    doc: -rdoc-requirements.txt
-    {devenv,lint}: pylint
-=======
     {devenv,test}: -r{toxinidir}/requirements.txt
     doc: -r{toxinidir}/doc-requirements.txt
-    lint: pylint
->>>>>>> c4b39e6b
+    {devenv,lint}: pylint
 
 commands =
     doc: python tools/mkdocs.py {posargs}
